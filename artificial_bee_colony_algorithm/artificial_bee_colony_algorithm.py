#!/bin/python3
from dataclasses import dataclass

import numpy as np
import yaml
from ase import Atoms
from ase.calculators.lj import LennardJones
from ase.optimize import LBFGS
import ase.db
import os
from typing import List
import argparse
import sys
import employee_bee
import onlooker_bee
import scout_bee
from datetime import datetime as dt
import process
import time
from mpi4py import MPI
from ase.io.trajectory import Trajectory
from ase.visualize import view

cluster_str = 'H'


def debug(*args, **kwargs) -> None:
    """
    Alias for print() function.
    This can easily be redefined to disable all output.
    """
    print("[DEBUG]: ", flush=True, *args, **kwargs)


def config_info(config):
    """
    Log the most important info to stdout.
    """
    timestamp = dt.now().strftime("%Y-%m-%d %H:%M:%S")
    n = 63
    print(" ---------------------------------------------------------------- ")
    print(f"| {f'Parallel Global Geometry Optimisation':{n}s}|")
    print(f"| {f'Artificial Bee Colony Algorithm':{n}s}|")
    print(" ================================================================ ")
    print(f"| {f'Timestamp          : {timestamp}':{n}s}|")
    print(f"| {f'cluster size       : {config.cluster_size}':{n}s}|")
    print(f"| {f'Population size    : {config.pop_size}':{n}s}|")
    print(f"| {f'Cycle              : {config.cycle}':{n}s}|")

    print(" ---------------------------------------------------------------- ")


@dataclass
class Config:
    cluster_size: int = None
    pop_size: int = None
    cluster_radius: float = None
    run_id: int = None
    cycle: int = None
    calc = LennardJones(sigma=1.0, epsilon=1.0)  # TODO: Change parameters
    local_optimiser = LBFGS
    is_parallel = 0


def get_configuration(config_file):
    """Set the parameters for this run.

    :param config_file: Filename to the yaml configuration
    :type config_file: str
    :return: object with all the configuration parameters
    :rtype: Config
    """

    # Get parameters from config file
    config_file = os.path.join(os.path.dirname(__file__), config_file)
    with open(config_file) as f:
        yaml_conf = yaml.safe_load(os.path.expandvars(f.read()))

    # Create parser for terminal input
    parser = argparse.ArgumentParser(description='Genetic Algorithm PGGO')
    parser.add_argument('--cluster_size', type=int, metavar='',
                        help='Number of atoms per cluster')
    parser.add_argument('--pop_size', type=int, metavar='',
                        help='Number of clusters in the population')
    parser.add_argument('--cluster_radius', default=2.0, type=float, metavar='',
                        help='Dimension of initial random clusters')
    parser.add_argument('--run_id', type=int, metavar='',
                        help="ID for the current run. Increments automatically")
    parser.add_argument('--cycle', type=int, metavar='',
                        help="size of cycle for the loop")
    parser.add_argument('--is_parallel', type=int, metavar='',
                        help="run in parallel")
    p = parser.parse_args()

    c = Config()
    # Set variables to terminal input if possible, otherwise use config file
    c.cluster_size = p.cluster_size or yaml_conf['cluster_size']
    c.pop_size = p.pop_size or yaml_conf['pop_size']
    c.cluster_radius = p.cluster_radius or yaml_conf['cluster_radius']
    c.run_id = p.run_id or yaml_conf['run_id']
    c.cycle = yaml_conf['cycle']
    c.is_parallel = yaml_conf['is_parallel']

    # Increment run_id for next run
    yaml_conf['run_id'] += 1
    with open(config_file, 'w') as f:
        yaml.dump(yaml_conf, f)

    return c


def generate_cluster_with_position(p, cluster_size) -> Atoms:
    return Atoms(cluster_str + str(cluster_size), p)


def generate_cluster(cluster_size, radius) -> Atoms:
    """Generate a random cluster with set number of atoms
    The atoms will be placed within a (radius x radius x radius) cube.
    Args:
        cluster_size (int)  : Number of atoms per cluster
        radius (float)      : dimension of the space where atoms can be placed.
    Returns:
        new_cluster (Atoms) : Randomly generated cluster
    """
    return Atoms(cluster_str + str(cluster_size),
                 np.random.uniform(-radius / 2, radius / 2, (cluster_size, 3)).tolist())


def generate_population(popul_size, cluster_size, radius) -> List[Atoms]:
    """Generate initial population.
    Args:
        popul_size (int)    : number of clusters in the population
        cluster_size (int)  : number of atoms in each cluster
        radius (float)      : dimension of the initial random clusters
    Returns:
        (List[Atoms])       : List of clusters
    """
    return [generate_cluster(cluster_size, radius) for i in range(popul_size)]


def optimise_local_each(cluster, calc, optimiser) -> Atoms:
    cluster.calc = calc
    try:
        optimiser(cluster, maxstep=0.2, logfile=None).run(steps=50)
        return cluster
    except:  # TODO: how to properly handle these error cases?
        print("FATAL ERROR: DIVISION BY ZERO ENCOUNTERED!")
        sys.exit("PROGRAM ABORTED: FATAL ERROR")


def optimise_local(population, calc, optimiser, size) -> List[Atoms]:
    """Local optimisation of the population. The clusters in the population
    are optimised and can be used after this function is called. Moreover,
    calculate and return the final optimised potential energy of the clusters.
    Args:
        population(List[Atoms]) : List of clusters to be locally optimised
        calc (Calculator)       : ASE Calculator for potential energy (e.g. LJ)
        optimiser (Optimiser)   : ASE Optimiser (e.g. LBFGS)
        size                    : the amount of processors that call this method
    Returns:
        (List[Atoms])           : Optimised population
    """

    if size == 1: return [optimise_local_each(cluster, calc, optimiser).get_potential_energy() for cluster in population]
    else :
        comm = MPI.COMM_WORLD

        splitted_population = split(population, comm.Get_size())  # divides the array into n parts to divide over processors
        population = comm.scatter(splitted_population, root=0)

        result = []
        if len(population) != 0:
            for cluster in population:
                cluster.calc = calc
                result.append(optimise_local_each(cluster, calc, optimiser).get_potential_energy())

        optimised_clusters = comm.gather(result, root=0)
        if comm.Get_rank() == 0:
            optimised_clusters = [i for i in optimised_clusters if i]
            optimised_clusters = [item for sublist in optimised_clusters for item in sublist]
            return optimised_clusters
        else: return []


def store_results_database(pop, db, c, cycle):
    """
    Writes GA results to the database.

    @param db: the database to write to
    @param c: the configuration information of the GA run
    @return: exit code 0
    """

    for cluster in pop:
        last_id = db.write(cluster, pop_size=c.pop_size,
                           cluster_size=c.cluster_size, run_id=c.run_id,
                           potential_energy=cluster.get_potential_energy(), cycle=cycle)
    return 0


def artificial_bee_colony_algorithm():
    tic = time.perf_counter()
    setup_start_time = MPI.Wtime()
    comm = MPI.COMM_WORLD
    rank = comm.Get_rank()
    total_p = comm.Get_size()
    if rank == 0:
        # Parse possible input, otherwise use default parameters
        p = get_configuration('config/run_config.yaml')
        config_info(p)
        # generate initial population
        population = generate_population(p.pop_size, p.cluster_size, p.cluster_radius)
        optimise_local(population, p.calc, p.local_optimiser, 1)
        # Generate initial population and optimise locally
    else:
        population = None
        p = None
    population = comm.bcast(population, root=0)
    p = comm.bcast(p, root=0)
    comm.Barrier()

    show_calc_min = 1
    eb_mutation_size = 3
    if rank == 0:
        debug(f"Set up took {MPI.Wtime() - setup_start_time}")
    cycle_start_time = MPI.Wtime()
    break_loop =False
    time_out = 20
    for i in range(1, p.cycle +1):
        population = employee_bee.employee_bee_func(population, p.pop_size, p.cluster_size, p.calc, p.local_optimiser, comm, rank, total_p, p.is_parallel, eb_mutation_size)
        if rank == 0:
            population = onlooker_bee.onlooker_bee_func(population, p.pop_size, p.cluster_size, p.calc, p.local_optimiser)
        population = comm.bcast(population, root=0)
        population = scout_bee.scout_bee_func(population, p.pop_size, p.cluster_size, p.cluster_radius, p.calc, p.local_optimiser, comm, rank, 0.4, 0.65)
        population = comm.bcast(population, root=0)

        if rank == 0:
            if (i % show_calc_min) == 0:
                debug(f"Global optimisation at loop {i}:{np.min([cluster.get_potential_energy() for cluster in population])}")

        if time.perf_counter() -   tic >= time_out: # if algorithm didn't stop after x seconds, stop the algorithm
            if rank == 0:
                debug(f"Function time exceeded. Stopping now")
                break_loop = True
            break_loop = comm.bcast(break_loop, root=0)

<<<<<<< HEAD
                if p.is_parallel == 1:
                    debug(f"It took {MPI.Wtime() - cycle_start_time} with {total_p} processors")
                else:
                    debug(f"It took {MPI.Wtime() - cycle_start_time} without parallelization")

                # filter out local minima that are too similar and print out the results
                local_minima = process.select_local_minima(population)
                process.print_stats(local_minima)

                root_directory = os.path.dirname(__file__)
                trajectory = Trajectory(root_directory + "/" + f"results/abc_{p.cluster_size}.traj", "w")
                for cluster in local_minima:
                    trajectory.write(cluster)
                trajectory.close()
                trajectory = Trajectory(root_directory + "/" + f"results/abc_{p.cluster_size}.traj")
                view(trajectory)
                db_start_time = MPI.Wtime()
                store_results_database(local_minima, db, p, p.cycle)
                debug(f"Saving to db took {MPI.Wtime() - db_start_time}")

            return
=======
        if break_loop:
            break
>>>>>>> d85275db

    if rank == 0:
        if p.is_parallel == 1:
            debug(f"It took {MPI.Wtime() - cycle_start_time} with {total_p} processors")
        else:
            debug(f"It took {MPI.Wtime()- cycle_start_time} without parallelization")

    if rank == 0:
        # filter out local minima that are too similar and print out the results
        local_minima = process.select_local_minima(population)
        process.print_stats(local_minima)

        root_directory = os.path.dirname(__file__)
        trajectory = Trajectory(root_directory + "/" + f"results/abc_{p.cluster_size}.traj", "w")
        for cluster in local_minima:
            trajectory.write(cluster)
        trajectory.close()
        trajectory = Trajectory(root_directory + "/" + f"results/abc_{p.cluster_size}.traj")
        view(trajectory)
        db_start_time = MPI.Wtime()
        store_results_database(local_minima,
                               ase.db.connect(os.path.join(os.path.dirname(__file__),
                                                           "artificial_bee_colony_algorithm_results.db")), p, p.cycle)
        debug(f"Saving to db took {MPI.Wtime() - db_start_time}")
        debug(f"total time took {MPI.Wtime() - setup_start_time}")


def split(a, n):
    """
    Splits an array 'a' into n parts.
    For example split the following array into 5 parts: [1,2,3,4,5,6,7,8,9,10] -> [[1,2],[3,4],[5,6],[7,8],[9,10]]
    """

    k, m = divmod(len(a), n)
    return list(a[i * k + min(i, m):(i + 1) * k + min(i + 1, m)] for i in range(n))


if __name__ == '__main__':
    artificial_bee_colony_algorithm()<|MERGE_RESOLUTION|>--- conflicted
+++ resolved
@@ -244,32 +244,8 @@
                 break_loop = True
             break_loop = comm.bcast(break_loop, root=0)
 
-<<<<<<< HEAD
-                if p.is_parallel == 1:
-                    debug(f"It took {MPI.Wtime() - cycle_start_time} with {total_p} processors")
-                else:
-                    debug(f"It took {MPI.Wtime() - cycle_start_time} without parallelization")
-
-                # filter out local minima that are too similar and print out the results
-                local_minima = process.select_local_minima(population)
-                process.print_stats(local_minima)
-
-                root_directory = os.path.dirname(__file__)
-                trajectory = Trajectory(root_directory + "/" + f"results/abc_{p.cluster_size}.traj", "w")
-                for cluster in local_minima:
-                    trajectory.write(cluster)
-                trajectory.close()
-                trajectory = Trajectory(root_directory + "/" + f"results/abc_{p.cluster_size}.traj")
-                view(trajectory)
-                db_start_time = MPI.Wtime()
-                store_results_database(local_minima, db, p, p.cycle)
-                debug(f"Saving to db took {MPI.Wtime() - db_start_time}")
-
-            return
-=======
         if break_loop:
             break
->>>>>>> d85275db
 
     if rank == 0:
         if p.is_parallel == 1:
@@ -282,12 +258,11 @@
         local_minima = process.select_local_minima(population)
         process.print_stats(local_minima)
 
-        root_directory = os.path.dirname(__file__)
-        trajectory = Trajectory(root_directory + "/" + f"results/abc_{p.cluster_size}.traj", "w")
+        trajectory = Trajectory(f"results/abc_{p.cluster_size}.traj", "w")
         for cluster in local_minima:
             trajectory.write(cluster)
         trajectory.close()
-        trajectory = Trajectory(root_directory + "/" + f"results/abc_{p.cluster_size}.traj")
+        trajectory = Trajectory(f"results/abc_{p.cluster_size}.traj")
         view(trajectory)
         db_start_time = MPI.Wtime()
         store_results_database(local_minima,
