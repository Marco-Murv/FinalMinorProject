#!/bin/python3

"""
Genetic algorithm for geometry optimisation of atomic clusters.
We can add more information later.
"""

"""NOTES
    * TODO: Refactor "atoms" -> "cluster"
    * TODO: Write to a file to keep everything we run
    * TODO: Something might be wrong with the fitness values
    * FIXME: Why are the potential energies negative? What is 0?
    * TODO: See other TODOs in the file.
    * TODO: Collect parameter values in another file.
    * TODO: Use less .get_potential_energy() (calculates every time)
"""




import numpy as np
from ase import Atoms
from ase.calculators.lj import LennardJones
from ase.optimize import LBFGS
from typing import List
from mating import mating
import mutators
import time
import argparse
def debug(*args, **kwargs) -> None:
    """Alias for print() function.
    This can easily be redefined to disable all output.
    """
    print("[DEBUG]: ", *args, **kwargs)






def generate_cluster(cluster_size, radius) -> Atoms:
    """Generate a random cluster with set number of atoms
    The atoms will be placed within a (radius x radius x radius) cube.

    Args:
        cluster_size (int)  : Number of atoms per cluster
        radius (float)      : dimension of the space where atoms can be placed.

    Returns:
        new_cluster (Atoms) : Randomly generated cluster
    """

    coords = np.random.uniform(-radius/2, radius/2, (cluster_size, 3)).tolist()
    # TODO: Can we use "mathematical dots" instead of H-atoms
    new_cluster = Atoms('H'+str(cluster_size), coords)

    return new_cluster


def generate_population(popul_size, cluster_size, radius) -> List[Atoms]:
    """Generate initial population. 

    Args:
        popul_size (int)    : number of clusters in the population
        cluster_size (int)  : number of atoms in each cluster
        radius (float)      : dimension of the initial random clusters

    Returns:
        (List[Atoms])       : List of clusters
    """
    return [generate_cluster(cluster_size, radius) for i in range(popul_size)]


def optimise_local(population, calc, optimiser) -> List[Atoms]:
    """Local optimisation of the population. The clusters in the population
    are optimised and can be used after this function is called. Moreover,
    calculate and return the final optimised potential energy of the clusters.

    Args:
        population(List[Atoms]) : List of clusters to be locally optimised
        calc (Calculator)       : ASE Calculator for potential energy (e.g. LJ)
        optimiser (Optimiser)   : ASE Optimiser (e.g. LBFGS)

    Returns:
        (List[Atoms])           : Optimised population
    """
    for cluster in population:
<<<<<<< HEAD
        cluster.calc = calc
        optimiser(cluster, maxstep=0.2, logfile=None).run(steps=50)

        # TODO: Maybe change steps? This is just a guess
=======
        cluster.set_calculator(calc)
        optimiser(cluster, logfile=None).run()
>>>>>>> 9f2c5856

    return [cluster.get_potential_energy() for cluster in population]


def fitness(population, func="exponential") -> np.ndarray:
    """Calculate the fitness of the clusters in the population

    Args:
        population(List[Atoms]) : List of clusters to calculate fitness
        func (str)              : Fitness function
                                    - "exponential" / "linear" / "hyperbolic"
        optimiser (Optimiser)   : ASE Optimiser (e.g. LBFGS)

    Returns:
        (List[Atoms])           : Optimised population
    """
    # Normalise the energies
<<<<<<< HEAD
    energies = np.array([cluster.get_potential_energy()
                        for cluster in population])
=======

    energy = np.array([cluster.get_potential_energy() for cluster in population])
>>>>>>> 9f2c5856

    normalised_energies = (energies - np.min(energies)) / \
        (np.max(energies) - np.min(energies))

    if func == "exponential":
        alpha = 3  # TODO: How general is this value? Change?
        return np.exp(- alpha * normalised_energies)

    elif func == "linear":
        return 1 - 0.7 * normalised_energies

    elif func == "hyperbolic":
        return 0.5 * (1 - np.tanh(2 * energies - 1))

    else:
        print(f"'{func}' is not a valid fitness function. Using default")
        return fitness(population)

def parse_args():
    """Parsing the most important parameters
    This will make it easy to run with different values (e.g. on a cluster)
    """
    parser = argparse.ArgumentParser(description='Genetic Algorithm PGGO')
    parser.add_argument('--cluster_size', default=3, type=int, help='Number of atoms per cluster', metavar='')
    parser.add_argument('--pop_size', default=5, type=int, help='Number of clusters in the population', metavar='')
    parser.add_argument('--fitness_func', default="exponential", help='Fitness function', metavar='')
    parser.add_argument('--mating_method', default="roulette", help='Mating Method', metavar='')
    parser.add_argument('--children_perc', default=0.8, type=float, help='Fraction of the population that will have a child', metavar='')
    parser.add_argument('--cluster_radius', default=2.0, type=float, help='Dimension of initial random clusters', metavar='')
    parser.add_argument('--max_no_success', default=10, type=int, help='Consecutive generations allowed without new minimum', metavar='')
    parser.add_argument('--max_gen', default=50, type=int, help='Maximum number of generations', metavar='')
    parser.add_argument('--delta_energy_thr', default=0.01, type=float, help='Minimum difference in energy between clusters (DeltaE threshold)', metavar='')

    args = parser.parse_args()
    return args


def main() -> None:
    np.random.seed(3)

    # Parse possible input, otherwise use default parameters
    p = parse_args()

    # Make local optimisation Optimiser and calculator
    calc = LennardJones(sigma=1.0, epsilon=1.0)  # TODO: Change parameters
    local_optimiser = LBFGS

    # Generate initial population and optimise locally
    population = generate_population(p.pop_size, p.cluster_size, p.cluster_radius)
    energies = optimise_local(population, calc, local_optimiser)

    # Determine fitness
    population_fitness = fitness(population, p.fitness_func)

    # Keep track of global minima. Initialised with random cluster
    best_minima = [population[0]] 

    # Keep track of iterations
    gen = 0
    gen_no_success = 0

    while gen_no_success < p.max_no_success and gen < p.max_gen:
        debug(f"Generation {gen:2d} - Population size = {len(population)}")

        # Mating - get new population
        children = mating(population, population_fitness,
                          p.children_perc, p.mating_method)

        # Mutating (Choose 1 out of 4 mutators)
        # mutants = mutators.FUNCTION_1(population+children, mutation_rate_1)
        # mutants = mutators.FUNCTION_1(population+children, mutation_rate_2)
        mutants = []

        # Local minimisation and add to population
        newborns = children + mutants
        energies += optimise_local(newborns, calc, local_optimiser)
        population += newborns

        # Natural selection
        population_fitness = fitness(population, p.fitness_func)

        # Sort based on fitness, check if not too close (DeltaEnergy)
        # and select popul_size best
        pop_sort_i = np.argsort(-population_fitness)

        pop_i = 0
        new_population = [population[pop_sort_i[pop_i]]]
        new_energies = [new_population[0].get_potential_energy()]

        while len(new_population) < p.pop_size and pop_i < len(pop_sort_i)-1:
            pop_i += 1
            candidate = population[pop_sort_i[pop_i]]

            if abs(candidate.get_potential_energy() - new_energies[-1]) > p.delta_energy_thr:
                new_population.append(candidate)
                new_energies.append(candidate.get_potential_energy())

        population = new_population.copy()
        energies = new_energies.copy()

        # Store current best
        if energies[0] < best_minima[-1].get_potential_energy():
            best_minima.append(population[0])
            debug("New local minimum: ", energies[0])
            gen_no_success = 0

        else:
            gen_no_success += 1

        gen += 1

    # Store / report
    debug("All the minima we found:")
    debug([cluster.get_potential_energy() for cluster in best_minima])

    return


if __name__ == '__main__':
    main()<|MERGE_RESOLUTION|>--- conflicted
+++ resolved
@@ -15,9 +15,6 @@
     * TODO: Use less .get_potential_energy() (calculates every time)
 """
 
-
-
-
 import numpy as np
 from ase import Atoms
 from ase.calculators.lj import LennardJones
@@ -27,15 +24,13 @@
 import mutators
 import time
 import argparse
+
+
 def debug(*args, **kwargs) -> None:
     """Alias for print() function.
     This can easily be redefined to disable all output.
     """
     print("[DEBUG]: ", *args, **kwargs)
-
-
-
-
 
 
 def generate_cluster(cluster_size, radius) -> Atoms:
@@ -85,17 +80,11 @@
         (List[Atoms])           : Optimised population
     """
     for cluster in population:
-<<<<<<< HEAD
         cluster.calc = calc
         optimiser(cluster, maxstep=0.2, logfile=None).run(steps=50)
-
         # TODO: Maybe change steps? This is just a guess
-=======
-        cluster.set_calculator(calc)
-        optimiser(cluster, logfile=None).run()
->>>>>>> 9f2c5856
-
-    return [cluster.get_potential_energy() for cluster in population]
+
+      return [cluster.get_potential_energy() for cluster in population]
 
 
 def fitness(population, func="exponential") -> np.ndarray:
@@ -111,13 +100,7 @@
         (List[Atoms])           : Optimised population
     """
     # Normalise the energies
-<<<<<<< HEAD
-    energies = np.array([cluster.get_potential_energy()
-                        for cluster in population])
-=======
-
-    energy = np.array([cluster.get_potential_energy() for cluster in population])
->>>>>>> 9f2c5856
+    energies = np.array([cluster.get_potential_energy() for cluster in population])
 
     normalised_energies = (energies - np.min(energies)) / \
         (np.max(energies) - np.min(energies))
@@ -136,6 +119,7 @@
         print(f"'{func}' is not a valid fitness function. Using default")
         return fitness(population)
 
+      
 def parse_args():
     """Parsing the most important parameters
     This will make it easy to run with different values (e.g. on a cluster)
