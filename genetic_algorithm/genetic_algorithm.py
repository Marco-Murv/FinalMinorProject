#!/bin/python3


"""
Genetic algorithm for geometry optimisation of atomic clusters.
We can add more information later.
This program requires a file called `run_config.yaml` in the same directory.
Example run_config.yaml:
```yaml
    children_perc: 0.8
    cluster_radius: 2.0
    cluster_size: 5
    delta_energy_thr: 0.001
    fitness_func: exponential
    mating_method: roulette
    max_gen: 50
    max_no_success: 5
    pop_size: 12
    run_id: 1
```
"""

"""NOTES
    * TODO: See other TODOs in the file.
"""

import numpy as np
import yaml
import os
import sys
<<<<<<< HEAD
import ase.db
import mutators
import argparse
import matplotlib.pyplot as plt
=======
import varname

>>>>>>> b51a5400
from ase import Atoms
from ase.calculators.lj import LennardJones
from ase.optimize import LBFGS
from ase.visualize import view
from ase.io import write
<<<<<<< HEAD
from typing import List
from mating import mating
=======
import ase.db

from typing import List
from mating import mating
import mutators
import argparse
from datetime import datetime as dt
from dataclasses import dataclass
>>>>>>> b51a5400


def debug(*args, **kwargs) -> None:
    """Alias for print() function.
    This can easily be redefined to disable all output.
    """
    print("[DEBUG]: ", flush=True, *args, **kwargs)


def config_info(config):
    """Log the most important info to stdout.
    """
    timestamp = dt.now().strftime("%Y-%m-%d %H:%M:%S")
    n = 63
    print(" ---------------------------------------------------------------- ")
    print(f"| {f'Parallel Global Geometry Optimisation':{n}s}|")
    print(f"| {f'Genetic Algorithm':{n}s}|")
    print(" ================================================================ ")
    print(f"| {f'Timestamp          : {timestamp}':{n}s}|")
    print(f"| {f'cluster size       : {config.cluster_size}':{n}s}|")
    print(f"| {f'Population size    : {config.pop_size}':{n}s}|")
    print(f"| {f'Fitness function   : {config.fitness_func}':{n}s}|")
    print(f"| {f'Max gen wo success : {config.max_no_success}':{n}s}|")
    print(f"| {f'Maximum generations: {config.max_gen}':{n}s}|")
    print(" ---------------------------------------------------------------- ")


@dataclass
class Config():
    cluster_size: int = None
    pop_size: int = None
    fitness_func: str = None
    mating_method: str = None
    children_perc: float = None
    cluster_radius: float = None
    max_no_success: int = None
    max_gen: int = None
    dE_thr: float = None
    run_id: int = None


def generate_cluster(cluster_size, radius) -> Atoms:
    """Generate a random cluster with set number of atoms
    The atoms will be placed within a (radius x radius x radius) cube.

    :param cluster_size: number of atoms per cluster
    :param radius: dimension of the space where atoms can be placed.
    :returns: -> new random cluster
    """
    coords = np.random.uniform(-radius / 2, radius / 2,
                               (cluster_size, 3)).tolist()

    # TODO: Can we use "mathematical dots" instead of H-atoms
    new_cluster = Atoms('H' + str(cluster_size), coords)

    return new_cluster


def generate_population(popul_size, cluster_size, radius) -> List[Atoms]:
    """Generate initial population.

    :param popul_size: number of clusters in the population
    :param cluster_size: number of atoms in each cluster
    :param radius: dimension of the initial random clusters
    :returns: -> List of clusters
    """
    return [generate_cluster(cluster_size, radius) for i in range(popul_size)]


def optimise_local(population, calc, optimiser) -> List[Atoms]:
    """Local optimisation of the population. The clusters in the population
    are optimised and can be used after this function is called. Moreover,
    calculate and return the final optimised potential energy of the clusters.

    :param population: List of clusters to be locally optimised
    :param calc: ASE Calculator for potential energy (e.g. LJ)
    :param optimiser: ASE Optimiser (e.g. LBFGS)
    :returns: -> Optimised population
    """
    for cluster in population:
        cluster.calc = calc
        try:
            optimiser(cluster, maxstep=0.2, logfile=None).run(steps=50)
        except:  # TODO: how to properly handle these error cases?
            print("FATAL ERROR: DIVISION BY ZERO ENCOUNTERED!")
            sys.exit("PROGRAM ABORTED: FATAL ERROR")

        # TODO: Maybe change steps? This is just a guess

    return [cluster.get_potential_energy() for cluster in population]


def fitness(population, func="exponential") -> np.ndarray:
    """Calculate the fitness of the clusters in the population

    :param population: List of clusters to calculate fitness
    :param func: Fitness function ("exponential" / "linear" / "hyperbolic")
    :param optimiser: ASE Optimiser (e.g. LBFGS)
    :returns: -> Optimised population
    """
    # Normalise the energies
    energies = np.array([cluster.get_potential_energy()
                        for cluster in population])

    normalised_energies = (energies - np.min(energies)) / \
        (np.max(energies) - np.min(energies))

    if func == "exponential":
        alpha = 3  # TODO: How general is this value? Change?
        return np.exp(- alpha * normalised_energies)

    elif func == "linear":
        return 1 - 0.7 * normalised_energies

    elif func == "hyperbolic":
        return 0.5 * (1 - np.tanh(2 * energies - 1))

    else:
        print(f"'{func}' is not a valid fitness function. Using default")
        return fitness(population)


def get_configuration(config_file):
    """Set the parameters for this run.

    :param config_file: Filename to the yaml configuration
    :type config_file: str
    :return: object with all the configuration parameters
    :rtype: Config
    """

    # Get parameters from config file
    config_file = os.path.join(os.path.dirname(__file__), config_file)
    with open(config_file) as f:
        yaml_conf = yaml.safe_load(os.path.expandvars(f.read()))

    # Create parser for terminal input
    parser = argparse.ArgumentParser(description='Genetic Algorithm PGGO')

    parser.add_argument('--cluster_size', type=int, metavar='',
                        help='Number of atoms per cluster')
    parser.add_argument('--pop_size', type=int, metavar='',
                        help='Number of clusters in the population')
    parser.add_argument('--fitness_func', metavar='',
                        help='Fitness function')
    parser.add_argument('--mating_method', metavar='',
                        help='Mating Method')
    parser.add_argument('--children_perc', type=float, metavar='',
                        help='Fraction of opulation that will have a child')
    parser.add_argument('--cluster_radius', default=2.0, type=float, metavar='',
                        help='Dimension of initial random clusters')
    parser.add_argument('--max_no_success', default=10, type=int, metavar='',
                        help='Consecutive generations without new minimum')
    parser.add_argument('--max_gen', type=int, metavar='',
                        help='Maximum number of generations')
    parser.add_argument('--delta_energy_thr', type=float, metavar='',
                        help='Minimum difference in energy between clusters')
    parser.add_argument('--run_id', type=int, metavar='',
                        help="ID for the current run. Increments automatically")

    p = parser.parse_args()

    c = Config()
    # Set variables to terminal input if possible, otherwise use config file
    c.cluster_size = p.cluster_size or yaml_conf['cluster_size']
    c.pop_size = p.pop_size or yaml_conf['pop_size']
    c.fitness_func = p.fitness_func or yaml_conf['fitness_func']
    c.mating_method = p.mating_method or yaml_conf['mating_method']
    c.children_perc = p.children_perc or yaml_conf['children_perc']
    c.cluster_radius = p.cluster_radius or yaml_conf['cluster_radius']
    c.max_no_success = p.max_no_success or yaml_conf['max_no_success']
    c.max_gen = p.max_gen or yaml_conf['max_gen']
    c.dE_thr = p.delta_energy_thr or yaml_conf['delta_energy_thr']
    c.run_id = p.run_id or yaml_conf['run_id']

    # Increment run_id for next run
    yaml_conf['run_id'] += 1
    with open(config_file, 'w') as f:
        yaml.dump(yaml_conf, f)

    return c


def plot_EPP(lowest_energies, highest_energies, average_energies):
    """
    This function will show the EPP (Evolutionary Progress Plot) of this GA run.

    @param lowest_energies: list containing the minimum energy in each generation
    @param highest_energies: list containing the highest energy in each generation
    @param average_energies: list containing the average energy in each generation
    @return:
    """
    gens = np.arange(0, len(lowest_energies))

    plt.figure(1)
    plt.plot(gens, lowest_energies, 'b', marker='o')
    plt.plot(gens, highest_energies, 'r', marker='o')
    plt.plot(gens, average_energies, 'g', marker='o')
    plt.legend(['min energy', 'max energy', 'avg energy'], loc="upper right")
    plt.title("The lowest, highest, and average energy in each generation")
    plt.xlabel("generations")
    plt.ylabel("energy")
    plt.show()

    return 0


def genetic_algorithm() -> None:
    """The main genetic algorithm 
    """
    # np.random.seed(241)
    np.seterr(divide='raise')

    # Provide file name
    db_file = "genetic_algorithm_results.db"

    # File to get default configuration / run information
    config_file = "run_config.yaml"

    # =========================================================================
    # Parameters and database
    # =========================================================================

    # Connect to database
    db_file = os.path.join(os.path.dirname(__file__), db_file)
    db = ase.db.connect('./genetic_algorithm_results.db')

    # Parse terminal input
    c = get_configuration(config_file)

    # Make local optimisation Optimiser and calculator
    calc = LennardJones(sigma=1.0, epsilon=1.0)  # TODO: Change parameters
    local_optimiser = LBFGS

<<<<<<< HEAD
    # Lists for EPP plots
    lowest_energies = []
    highest_energies = []
    average_energies = []
=======
    # Output the run info to stdout
    config_info(c)
>>>>>>> b51a5400

    # =========================================================================
    # Initial population
    # =========================================================================

    # Generate initial population and optimise locally
    pop = generate_population(c.pop_size, c.cluster_size, c.cluster_radius)
    energies = optimise_local(pop, calc, local_optimiser)

    # Determine fitness
    pop_fitness = fitness(pop, c.fitness_func)

    # Keep track of global minima. Initialised with random cluster
    best_min = [pop[0]]
    local_min = [pop[0]]
    energies_min = np.array(pop[0].get_potential_energy())

    # =========================================================================
    # Main loop
    # =========================================================================
    # Keep track of iterations
    gen = 0
    gen_no_success = 0

    while gen_no_success < c.max_no_success and gen < c.max_gen:
        debug(f"Generation {gen:2d} - Population size = {len(pop)}")

        # Mating - get new population
        children = mating(pop, pop_fitness, c.children_perc, c.mating_method)

        # Mutating (Choose 1 out of 4 mutators)
        mutants = mutators.displacement_static(pop, 0.05, c.cluster_radius)
        mutants += mutators.displacement_dynamic(pop, 0.05, c.cluster_radius)
        mutants += mutators.rotation(pop, 0.05)
        mutants += mutators.replacement(pop,
                                        c.cluster_size, c.cluster_radius, 0.05)
        mutants += mutators.mirror_shift(pop, c.cluster_size, 0.05)

        # Local minimisation and add to population
        newborns = children + mutants

        energies += optimise_local(newborns, calc, local_optimiser)

        for i in range(len(newborns)):
            too_close = np.isclose(
                energies_min, energies[-(i + 1)], atol=c.dE_thr)
            if not np.any(too_close):
                local_min.append(newborns[i])
                energies_min = np.append(energies_min, energies[i])

        pop += newborns

        # Natural selection
        pop_fitness = fitness(pop, c.fitness_func)

        # Sort based on fitness, check if not too close (DeltaEnergy)
        # and select popul_size best
        pop_sort_i = np.argsort(-pop_fitness)

        count = 0
        new_pop = [pop[pop_sort_i[count]]]
        new_energies = [new_pop[0].get_potential_energy()]

        while len(new_pop) < c.pop_size and count < len(pop_sort_i) - 1:
            count += 1
            sorted_i = pop_sort_i[count]
            candidate = pop[sorted_i]
            cand_energy = energies[sorted_i]

            if abs(cand_energy - new_energies[-1]) > c.dE_thr:
                new_pop.append(candidate)
                new_energies.append(cand_energy)

        # Store newly formed population
        pop = new_pop.copy()
        energies = new_energies.copy()

        # Store info about lowest, average, and highest energy of this gen
        lowest_energies.append(energies[0])
        highest_energies.append(energies[-1])
        average_energies.append(np.mean(energies))

        # Store current best
        if energies[0] < best_min[-1].get_potential_energy():
            best_min.append(pop[0])
            debug("New global minimum: ", energies[0])

            gen_no_success = 0  # This is success, so set to zero.

        else:
            gen_no_success += 1

        gen += 1

    # Store / report
    debug(f"Found {len(local_min)} local minima. in total")
    debug("The evolution of the global minimum:")
    debug([cluster.get_potential_energy() for cluster in best_min])

    for cluster in local_min:
        global_min = False
        if cluster == best_min[-1]:
            global_min = True

        last_id = db.write(cluster, global_min=global_min, pop_size=c.pop_size,
                           cluster_size=c.cluster_size, max_gens=c.max_gen,
                           max_no_success=c.max_no_success, run_id=c.run_id)

    # Show EPP plot if desired
    show_EPP = True
    if show_EPP:
        plot_EPP(lowest_energies, highest_energies, average_energies)

    return 0


if __name__ == '__main__':
    genetic_algorithm()<|MERGE_RESOLUTION|>--- conflicted
+++ resolved
@@ -28,35 +28,21 @@
 import yaml
 import os
 import sys
-<<<<<<< HEAD
+import matplotlib.pyplot as plt
 import ase.db
 import mutators
 import argparse
-import matplotlib.pyplot as plt
-=======
 import varname
-
->>>>>>> b51a5400
 from ase import Atoms
 from ase.calculators.lj import LennardJones
 from ase.optimize import LBFGS
 from ase.visualize import view
 from ase.io import write
-<<<<<<< HEAD
+import ase.db
 from typing import List
 from mating import mating
-=======
-import ase.db
-
-from typing import List
-from mating import mating
-import mutators
-import argparse
 from datetime import datetime as dt
 from dataclasses import dataclass
->>>>>>> b51a5400
-
-
 def debug(*args, **kwargs) -> None:
     """Alias for print() function.
     This can easily be redefined to disable all output.
@@ -288,16 +274,14 @@
     # Make local optimisation Optimiser and calculator
     calc = LennardJones(sigma=1.0, epsilon=1.0)  # TODO: Change parameters
     local_optimiser = LBFGS
-
-<<<<<<< HEAD
+    
+    # Output the run info to stdout
+    config_info(c)
+
     # Lists for EPP plots
     lowest_energies = []
     highest_energies = []
     average_energies = []
-=======
-    # Output the run info to stdout
-    config_info(c)
->>>>>>> b51a5400
 
     # =========================================================================
     # Initial population
