#!/bin/python3

"""
Genetic algorithm for geometry optimisation of atomic clusters.
We can add more information later.

This program requires a file called `run_config.yaml` in the same directory.
Example run_config.yaml:
```yaml
    children_perc: 0.8
    cluster_radius: 2.0
    cluster_size: 5
    delta_energy_thr: 0.001
    fitness_func: exponential
    mating_method: roulette
    max_gen: 50
    max_no_success: 5
    pop_size: 12
    run_id: 1
```
"""
import os
import sys
import inspect
import numpy as np
import yaml
import matplotlib.pyplot as plt
import ase.db
import mutators
import argparse
import ase.db
import pickle
import time

from ase import Atoms
from ase.calculators.lj import LennardJones
from ase.optimize import LBFGS
from typing import List
from mating import mating
from datetime import datetime as dt
from dataclasses import dataclass

currentdir = os.path.dirname(os.path.abspath(inspect.getfile(inspect.currentframe())))
parentdir = os.path.dirname(currentdir)
sys.path.insert(0, parentdir)
import process_data


def debug(*args, **kwargs) -> None:
    """
    Alias for print() function.
    This can easily be redefined to disable all output.
    """
    print("[DEBUG]: ", flush=True, *args, **kwargs)


def config_info(config):
    """
    Log the most important info to stdout.
    """
    timestamp = dt.now().strftime("%Y-%m-%d %H:%M:%S")
    n = 63
    print(" ---------------------------------------------------------------- ")
    print(f"| {f'Parallel Global Geometry Optimisation':{n}s}|")
    print(f"| {f'Genetic Algorithm':{n}s}|")
    print(" ================================================================ ")
    print(f"| {f'Timestamp          : {timestamp}':{n}s}|")
    print(f"| {f'cluster size       : {config.cluster_size}':{n}s}|")
    print(f"| {f'Population size    : {config.pop_size}':{n}s}|")
    print(f"| {f'Fitness function   : {config.fitness_func}':{n}s}|")
    print(f"| {f'Max gen wo success : {config.max_no_success}':{n}s}|")
    print(f"| {f'Maximum generations: {config.max_gen}':{n}s}|")
    print(" ---------------------------------------------------------------- ")


@dataclass
class Config:
    cluster_size: int = None
    pop_size: int = None
    fitness_func: str = None
    mating_method: str = None
    children_perc: float = None
    cluster_radius: float = None
    max_no_success: int = None
    max_gen: int = None
    dE_thr: float = None
    run_id: int = None
    reuse_state: bool = None
    show_plot: bool = None
    db_file: str = None
    calc = LennardJones(sigma=1.0, epsilon=1.0)  # TODO: Change parameters
    local_optimiser = LBFGS


def get_configuration(config_file):
    """Set the parameters for this run.

    :param config_file: Filename to the yaml configuration
    :type config_file: str
    :return: object with all the configuration parameters
    :rtype: Config
    """

    # Get parameters from config file
    config_file = os.path.join(os.path.dirname(__file__), config_file)
    with open(config_file) as f:
        yaml_conf = yaml.safe_load(os.path.expandvars(f.read()))

    # Create parser for terminal input
    parser = argparse.ArgumentParser(description='Genetic Algorithm PGGO')

    parser.add_argument('--cluster_size', type=int, metavar='',
                        help='Number of atoms per cluster')
    parser.add_argument('--pop_size', type=int, metavar='',
                        help='Number of clusters in the population')
    parser.add_argument('--fitness_func', metavar='',
                        help='Fitness function')
    parser.add_argument('--mating_method', metavar='',
                        help='Mating Method')
    parser.add_argument('--children_perc', type=float, metavar='',
                        help='Fraction of opulation that will have a child')
    parser.add_argument('--cluster_radius', type=float, metavar='',
                        help='Dimension of initial random clusters')
    parser.add_argument('--max_no_success', type=int, metavar='',
                        help='Consecutive generations without new minimum')
    parser.add_argument('--max_gen', type=int, metavar='',
                        help='Maximum number of generations')
    parser.add_argument('--delta_energy_thr', type=float, metavar='',
                        help='Minimum difference in energy between clusters')
    parser.add_argument('--reuse_state', type=bool, metavar='',
                        help="Reuse the same random state from previous run")
    parser.add_argument('--show_plot', type=bool, metavar='',
                        help="Show Evolutionary Progress Plot")
    parser.add_argument('--db_file', type=str, metavar='',
                        help="The database file to write results to")
    parser.add_argument('--run_id', type=int, metavar='',
                        help="ID for the current run. Increments automatically")

    p = parser.parse_args()

    c = Config()
    # Set variables to terminal input if possible, otherwise use config file
    c.cluster_size = p.cluster_size or yaml_conf['cluster_size']
    c.pop_size = p.pop_size or yaml_conf['pop_size']
    c.fitness_func = p.fitness_func or yaml_conf['fitness_func']
    c.mating_method = p.mating_method or yaml_conf['mating_method']
    c.children_perc = p.children_perc or yaml_conf['children_perc']
    c.cluster_radius = p.cluster_radius or yaml_conf['cluster_radius']
    c.max_no_success = p.max_no_success or yaml_conf['max_no_success']
    c.max_gen = p.max_gen or yaml_conf['max_gen']
    c.dE_thr = p.delta_energy_thr or yaml_conf['delta_energy_thr']
    c.reuse_state = p.reuse_state or yaml_conf['reuse_state']
    c.show_plot = p.show_plot or yaml_conf['show_plot']
    c.db_file = p.db_file or yaml_conf['db_file']
    c.run_id = p.run_id or yaml_conf['run_id']

    # Increment run_id for next run
    yaml_conf['run_id'] += 1
    with open(config_file, 'w') as f:
        yaml.dump(yaml_conf, f)

    return c


def generate_cluster(cluster_size, radius) -> Atoms:
    """
    Generate a random cluster with set number of atoms
    The atoms will be placed within a (radius x radius x radius) cube.

    @param cluster_size: number of atoms per cluster
    @param radius: dimension of the space where atoms can be placed.
    @return: new random cluster
    """
    coords = np.random.uniform(-radius / 2, radius / 2,
                               (cluster_size, 3)).tolist()

    # TODO: Can we use "mathematical dots" instead of H-atoms
    new_cluster = Atoms('H' + str(cluster_size), coords)

    return new_cluster


def generate_population(popul_size, cluster_size, radius) -> List[Atoms]:
    """
    Generate initial population.

    @param popul_size: number of clusters in the population
    @param cluster_size: number of atoms in each cluster
    @param radius: dimension of the initial random clusters
    @return: List of clusters
    """
    return [generate_cluster(cluster_size, radius) for i in range(popul_size)]


def optimise_local(population, calc, optimiser) -> List[Atoms]:
    """
    Local optimisation of the population. The clusters in the population
    are optimised and can be used after this function is called. Moreover,
    calculate and return the final optimised potential energy of the clusters.

    @param population: List of clusters to be locally optimised
    @param calc: ASE Calculator for potential energy (e.g. LJ)
    @param optimiser: ASE Optimiser (e.g. LBFGS)
    @returns: -> Optimised population
    """
    invalid_indices = []
    for idx, cluster in enumerate(population):
        cluster.calc = calc
        try:
            optimiser(cluster, maxstep=0.2, logfile=None).run(steps=50)
        except FloatingPointError:  # deletes cluster from population if division by zero error is encountered.
            invalid_indices.append(idx)
            debug("DIVIDE BY ZERO REMOVED FROM POPULATION!")

    return [cluster.get_potential_energy() for idx, cluster in enumerate(population) if idx not in invalid_indices]


def fitness(energies, func="exponential") -> np.ndarray:
    """
    Calculate the fitness of the clusters in the population

    @param energies: List of cluster energies
    @param func: Fitness function ("exponential" / "linear" / "hyperbolic")
    @return: fitness values of population
    """
    # Normalise the energies
    normalised_energies = (np.array(energies) - np.min(energies)) / (np.max(energies) - np.min(energies))

    if func == "exponential":
        alpha = 3
        return np.exp(- alpha * normalised_energies)

    elif func == "linear":
        return 1 - 0.7 * normalised_energies

    elif func == "hyperbolic":
        return 0.5 * (1 - np.tanh(2 * energies - 1))

    else:
        print(f"'{func}' is not a valid fitness function. Using default")
        return fitness(energies)


<<<<<<< HEAD
def get_configuration(config_file):
    """
    Set the parameters for this run.

    @param config_file: Filename to the yaml configuration
    @type config_file: str
    @return: object with all the configuration parameters
    @rtype: Config
    """

    # Get parameters from config file
    config_file = os.path.join(os.path.dirname(__file__), config_file)
    with open(config_file) as f:
        yaml_conf = yaml.safe_load(os.path.expandvars(f.read()))

    # Create parser for terminal input
    parser = argparse.ArgumentParser(description='Genetic Algorithm PGGO')

    parser.add_argument('--cluster_size', type=int, metavar='',
                        help='Number of atoms per cluster')
    parser.add_argument('--pop_size', type=int, metavar='',
                        help='Number of clusters in the population')
    parser.add_argument('--fitness_func', metavar='',
                        help='Fitness function')
    parser.add_argument('--mating_method', metavar='',
                        help='Mating Method')
    parser.add_argument('--children_perc', type=float, metavar='',
                        help='Fraction of opulation that will have a child')
    parser.add_argument('--cluster_radius', type=float, metavar='',
                        help='Dimension of initial random clusters')
    parser.add_argument('--max_no_success', type=int, metavar='',
                        help='Consecutive generations without new minimum')
    parser.add_argument('--max_gen', type=int, metavar='',
                        help='Maximum number of generations')
    parser.add_argument('--delta_energy_thr', type=float, metavar='',
                        help='Minimum difference in energy between clusters')
    parser.add_argument('--run_id', type=int, metavar='',
                        help="ID for the current run. Increments automatically")

    p = parser.parse_args()

    c = Config()
    # Set variables to terminal input if possible, otherwise use config file
    c.cluster_size = p.cluster_size or yaml_conf['cluster_size']
    c.pop_size = p.pop_size or yaml_conf['pop_size']
    c.fitness_func = p.fitness_func or yaml_conf['fitness_func']
    c.mating_method = p.mating_method or yaml_conf['mating_method']
    c.children_perc = p.children_perc or yaml_conf['children_perc']
    c.cluster_radius = p.cluster_radius or yaml_conf['cluster_radius']
    c.max_no_success = p.max_no_success or yaml_conf['max_no_success']
    c.max_gen = p.max_gen or yaml_conf['max_gen']
    c.dE_thr = p.delta_energy_thr or yaml_conf['delta_energy_thr']
    c.run_id = p.run_id or yaml_conf['run_id']

    # Increment run_id for next run
    yaml_conf['run_id'] += 1
    with open(config_file, 'w') as f:
        yaml.dump(yaml_conf, f)

    return c


=======
>>>>>>> 8d6e97c9
def plot_EPP(lowest_energies, highest_energies, average_energies, run_id):
    """
    This function will show the EPP (Evolutionary Progress Plot) of this GA run.

    @param lowest_energies: list containing the minimum energy in each generation
    @param highest_energies: list containing the highest energy in each generation
    @param average_energies: list containing the average energy in each generation
    @param run_id: the id of this GA run
    @return:
    """
    plot_file = os.path.join(os.path.dirname(__file__), f'EPP_run_{run_id}.png')
    gens = np.arange(0, len(lowest_energies))

    plt.figure(1)
    plt.plot(gens, lowest_energies, 'b', marker='o')
    plt.plot(gens, highest_energies, 'r', marker='o')
    plt.plot(gens, average_energies, 'g', marker='o')
    plt.legend(['min energy', 'max energy', 'avg energy'], loc="upper right")
    plt.title("The lowest, highest, and average energy in each generation")
    plt.xlabel("generations")
    plt.ylabel("energy")
    plt.savefig(plot_file)
    plt.show()

    return 0


def get_mutants(pop, cluster_radius, cluster_size, p_static=0.05, p_dynamic=0.05,
                p_rotation=0.05, p_replacement=0.05, p_mirror=0.05):
    """
    Generates all the mutants for the given population.
    The default probability of each mutation happening to any individual cluster in the population is set to 5%.

    @param pop: population of clusters
    @param cluster_radius: cluster radius used when generating the initial clusters
    @param cluster_size: number of atoms in a cluster
    @param p_static: probability of static displacement mutation happening to a cluster
    @param p_dynamic: probability of dynamic displacement mutation happening to a cluster
    @param p_rotation: probability of a rotation mutation happening to a cluster
    @param p_replacement: probability of a replacement mutation happening to a cluster
    @param p_mirror: probability of a mirror and shift mutation happening to a cluster
    @return: a list of mutated clusters
    """
    mutants = mutators.displacement_static(pop, p_static, cluster_radius)
    mutants += mutators.displacement_dynamic(pop, p_dynamic, cluster_radius)
    mutants += mutators.rotation(pop, p_rotation)
    mutants += mutators.replacement(pop, cluster_size, cluster_radius, p_replacement)
    mutants += mutators.mirror_shift(pop, cluster_size, p_mirror)

    return mutants


def natural_selection_step(pop, energies, pop_size, dE_thr):
    """
    Applies a natural selection step to the given population.

    @param pop: population of clusters
    @param energies: energies corresponding to each cluster in population
    @param pop_size: maximum population size
    @param dE_thr: minimum energy threshold for clusters with nearly equal energies
    @return: sorted smaller population after natural selection with the corresponding energy and fitness values
    """
    # Sort based on energies, check if not too close (DeltaEnergy) and select popul_size best
    pop_sort_i = np.argsort(energies)

    count = 0
    new_pop = [pop[pop_sort_i[count]]]
    new_energies = [new_pop[0].get_potential_energy()]

    while len(new_pop) < pop_size and count < len(pop_sort_i) - 1:
        count += 1
        sorted_i = pop_sort_i[count]
        candidate = pop[sorted_i]
        cand_energy = energies[sorted_i]

        if abs(cand_energy - new_energies[-1]) > dE_thr:
            new_pop.append(candidate)
            new_energies.append(cand_energy)

    # Store newly formed population
    pop = new_pop.copy()
    energies = new_energies.copy()

    return pop, energies


def store_results_database(global_min, local_min, db, c):
    """
    Writes GA results to the database.

    @param global_min: the global minimum cluster
    @param local_min: list of all local minima found
    @param db: the database to write to
    @param c: the configuration information of the GA run
    @return: exit code 0
    """
    db.write(global_min, global_min=True, pop_size=c.pop_size,
             cluster_size=c.cluster_size, max_gens=c.max_gen,
             max_no_success=c.max_no_success, run_id=c.run_id)

    for cluster in local_min:
        db.write(cluster, global_min=False, pop_size=c.pop_size, cluster_size=c.cluster_size, max_gens=c.max_gen,
                 max_no_success=c.max_no_success, run_id=c.run_id)

    return 0


def store_or_reuse_state(reuse=False):
    state_file = "random_state.txt"
    state_file = os.path.join(os.path.dirname(__file__), state_file)

    if not reuse:
        with open(state_file, 'wb+') as f:
            random_state = np.random.get_state()
            pickle.dump(random_state, f)
    else:
        debug("REUSING RANDOM STATE FROM PREVIOUS RUN\n")        
        with open(state_file, 'rb') as f:
            reuse_state = pickle.load(f)
            np.random.set_state(reuse_state)


def genetic_algorithm() -> None:
    """
    The main genetic algorithm
    """
    # np.random.seed(241)
    np.seterr(divide='raise')

    # =========================================================================
    # Parameters
    # =========================================================================

    # File to get default configuration / run information
    config_file = "run_config.yaml"

    # Parse terminal input
    c = get_configuration(config_file)

    # Output the run info to stdout
    config_info(c)

    # Either store current np.random state or retrieve state from previous run
    store_or_reuse_state(reuse=c.reuse_state)

    # Lists for EPP plots
    lowest_energies = []
    highest_energies = []
    average_energies = []

    # Start timing
    ga_start_time = time.time()

    # =========================================================================
    # Initial population
    # =========================================================================

    # Generate initial population and optimise locally
    pop = generate_population(c.pop_size, c.cluster_size, c.cluster_radius)
    energies = optimise_local(pop, c.calc, c.local_optimiser)

    # Keep track of global minima. Initialised with random cluster
    best_min = pop[0]
    local_min = [pop[0]]

    # =========================================================================
    # Main loop
    # =========================================================================
    # Keep track of iterations
    gen = 0
    gen_no_success = 0

    while gen_no_success < c.max_no_success and gen < c.max_gen:
        debug(f"Generation {gen:2d} - Population size = {len(pop)}")

        # Get fitness values
        pop_fitness = fitness(energies, func=c.fitness_func)
        # Mating - get new population
        children = mating(pop, pop_fitness, c.children_perc, c.mating_method)
        # Mutating - get new mutants
        mutants = get_mutants(pop, c.cluster_radius, c.cluster_size)

        # Local minimisation and add to population
        newborns = children + mutants

        debug(f"Local optimisation of {len(newborns)} newborns")
        energies += optimise_local(newborns, c.calc, c.local_optimiser)
        pop += newborns

        # Add new local minima to the list
        local_min += newborns

        # Natural selection
        pop, energies = natural_selection_step(pop, energies, c.pop_size, c.dE_thr)

        # Store info about lowest, average, and highest energy of this gen for EPP
        lowest_energies.append(energies[0])
        highest_energies.append(energies[-1])
        average_energies.append(np.mean(energies))

        # Store current best
        if energies[0] < best_min.get_potential_energy():
            debug("New global minimum: ", energies[0])
            best_min = pop[0]
            gen_no_success = 0  # This is success, so set to zero.
        else:
            gen_no_success += 1

        gen += 1

    # Stop timer ga
    ga_time = time.time() - ga_start_time
    print(f"\nGenetic Algorithm took {ga_time:.2f} seconds to execute\n")

    # Store / report
    local_min = process_data.select_local_minima(local_min)
    process_data.print_stats(local_min)

    # Connect to database and store results
    db_file = os.path.join(os.path.dirname(__file__), c.db_file)
    db = ase.db.connect(db_file)
    store_results_database(local_min[0], local_min[1:], db, c)

    # Show EPP plot if desired
    if c.show_plot:
        plot_EPP(lowest_energies, highest_energies, average_energies, c.run_id)

    return 0


if __name__ == '__main__':
    genetic_algorithm()<|MERGE_RESOLUTION|>--- conflicted
+++ resolved
@@ -241,71 +241,6 @@
         return fitness(energies)
 
 
-<<<<<<< HEAD
-def get_configuration(config_file):
-    """
-    Set the parameters for this run.
-
-    @param config_file: Filename to the yaml configuration
-    @type config_file: str
-    @return: object with all the configuration parameters
-    @rtype: Config
-    """
-
-    # Get parameters from config file
-    config_file = os.path.join(os.path.dirname(__file__), config_file)
-    with open(config_file) as f:
-        yaml_conf = yaml.safe_load(os.path.expandvars(f.read()))
-
-    # Create parser for terminal input
-    parser = argparse.ArgumentParser(description='Genetic Algorithm PGGO')
-
-    parser.add_argument('--cluster_size', type=int, metavar='',
-                        help='Number of atoms per cluster')
-    parser.add_argument('--pop_size', type=int, metavar='',
-                        help='Number of clusters in the population')
-    parser.add_argument('--fitness_func', metavar='',
-                        help='Fitness function')
-    parser.add_argument('--mating_method', metavar='',
-                        help='Mating Method')
-    parser.add_argument('--children_perc', type=float, metavar='',
-                        help='Fraction of opulation that will have a child')
-    parser.add_argument('--cluster_radius', type=float, metavar='',
-                        help='Dimension of initial random clusters')
-    parser.add_argument('--max_no_success', type=int, metavar='',
-                        help='Consecutive generations without new minimum')
-    parser.add_argument('--max_gen', type=int, metavar='',
-                        help='Maximum number of generations')
-    parser.add_argument('--delta_energy_thr', type=float, metavar='',
-                        help='Minimum difference in energy between clusters')
-    parser.add_argument('--run_id', type=int, metavar='',
-                        help="ID for the current run. Increments automatically")
-
-    p = parser.parse_args()
-
-    c = Config()
-    # Set variables to terminal input if possible, otherwise use config file
-    c.cluster_size = p.cluster_size or yaml_conf['cluster_size']
-    c.pop_size = p.pop_size or yaml_conf['pop_size']
-    c.fitness_func = p.fitness_func or yaml_conf['fitness_func']
-    c.mating_method = p.mating_method or yaml_conf['mating_method']
-    c.children_perc = p.children_perc or yaml_conf['children_perc']
-    c.cluster_radius = p.cluster_radius or yaml_conf['cluster_radius']
-    c.max_no_success = p.max_no_success or yaml_conf['max_no_success']
-    c.max_gen = p.max_gen or yaml_conf['max_gen']
-    c.dE_thr = p.delta_energy_thr or yaml_conf['delta_energy_thr']
-    c.run_id = p.run_id or yaml_conf['run_id']
-
-    # Increment run_id for next run
-    yaml_conf['run_id'] += 1
-    with open(config_file, 'w') as f:
-        yaml.dump(yaml_conf, f)
-
-    return c
-
-
-=======
->>>>>>> 8d6e97c9
 def plot_EPP(lowest_energies, highest_energies, average_energies, run_id):
     """
     This function will show the EPP (Evolutionary Progress Plot) of this GA run.
